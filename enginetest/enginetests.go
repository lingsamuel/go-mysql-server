--- conflicted
+++ resolved
@@ -2108,17 +2108,14 @@
 			"CREATE TABLE t28(pk BIGINT PRIMARY KEY, v1 BIGINT DEFAULT (t28.pk))",
 			[]sql.Row(nil),
 		)
-<<<<<<< HEAD
+
 		RunQuery(t, e, harness, "INSERT INTO t28 (pk) VALUES (1), (2)")
-=======
-		ctx := NewContext(harness)
-		_, _, err = e.Query(ctx, "INSERT INTO t28 (pk) VALUES (1), (2)")
-		require.NoError(err)
->>>>>>> 133a0366
 		TestQuery(t, harness, e,
 			"SELECT * FROM t28",
 			[]sql.Row{{1, 1}, {2, 2}},
 		)
+
+		ctx := NewContext(harness)
 		t28, err := e.Catalog.Table(ctx, ctx.GetCurrentDatabase(), "t28")
 		require.NoError(err)
 		sch := t28.Schema()
